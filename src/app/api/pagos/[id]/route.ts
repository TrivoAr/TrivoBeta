--- conflicted
+++ resolved
@@ -32,12 +32,7 @@
 
   try {
     await connectDB();
-<<<<<<< HEAD
     const pago = await Pago.findById(resolvedParams.id)
-=======
-    const { id } = await params;
-    const pago = await Pago.findById(id)
->>>>>>> 52bd02ed
       .populate("salidaId")
       .populate("academiaId")
       .populate("userId");
@@ -76,15 +71,9 @@
       return NextResponse.json({ error: "Estado inválido" }, { status: 400 });
     }
 
-    const { id } = await params;
-
     // Actualizamos el estado del pago
     const pago = await Pago.findByIdAndUpdate(
-<<<<<<< HEAD
       resolvedParams.id,
-=======
-      id,
->>>>>>> 52bd02ed
       { estado },
       { new: true }
     );
@@ -178,12 +167,6 @@
       return;
     }
 
-    // Notificación para el miembro
-    const mensajeMiembro =
-      estado === "aprobado"
-        ? `Tu pago para la salida "${salida.nombre}" fue aprobado ✅`
-        : `Tu pago para la salida "${salida.nombre}" fue rechazado ❌`;
-
     const nanoid = customAlphabet(
       "123456789ABCDEFGHJKLMNPQRSTUVWXYZabcdefghijkmnopqrstuvwxyz",
       24
@@ -264,12 +247,6 @@
     if (!miembro) {
       return;
     }
-
-    // Notificación para el miembro
-    const mensajeMiembro =
-      estado === "aprobado"
-        ? `Tu pago para la academia "${academia.nombre_academia}" fue aprobado ✅`
-        : `Tu pago para la academia "${academia.nombre_academia}" fue rechazado ❌`;
 
     if (estado === "aprobado") {
       try {
@@ -294,7 +271,7 @@
         userId: String(miembro._id),
         fromUserId: String(dueño._id),
         type: "pago_aprobado",
-        message: mensajeMiembro,
+        message: `Tu pago para la academia "${academia.nombre_academia}" fue aprobado ✅`,
         academiaId: String(academia._id),
         actionUrl: `/academias/${academia._id}`,
       });
@@ -304,7 +281,7 @@
         userId: String(miembro._id),
         fromUserId: String(dueño._id),
         type: "pago_rechazado",
-        message: mensajeMiembro,
+        message: `Tu pago para la academia "${academia.nombre_academia}" fue rechazado ❌`,
         academiaId: String(academia._id),
         actionUrl: `/academias/${academia._id}`,
       });
