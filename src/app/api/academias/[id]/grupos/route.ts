import { NextResponse } from "next/server";
import Grupo from "@/models/grupo";
import { connectDB } from "@/libs/mongodb";
import UsuarioGrupo from "@/models/users_grupo";
import { getServerSession } from "next-auth/next"; // Obtener la sesión
import { authOptions } from "@/libs/authOptions";
import Academia from "@/models/academia";
export async function GET(
  req: Request,
  { params }: { params: Promise<{ id: string }> }
) {
  // Await params in Next.js 15+
  const resolvedParams = await params;

  await connectDB();

  try {
<<<<<<< HEAD
    const grupos = await Grupo.find({ academia_id: resolvedParams.id });
=======
    const { id } = await params;
    const grupos = await Grupo.find({ academia_id: id });
>>>>>>> 52bd02ed
    return NextResponse.json(grupos);
  } catch (error) {

    return NextResponse.json(
      { error: "Error al obtener grupos" },
      { status: 500 }
    );
  }
}
export async function PUT(
  req: Request,
  { params }: { params: Promise<{ id: string }> }
) {
  // Await params in Next.js 15+
  const resolvedParams = await params;

  try {
    // Conectar a la base de datos
    await connectDB();

    const { id } = await params; // ID del miembro
    const body = await req.json();
    const { grupo_id } = body;

    if (!id || !grupo_id) {
      return NextResponse.json(
        { message: "ID del miembro o ID del grupo no proporcionado" },
        { status: 400 }
      );
    }

    // Obtener la sesión del usuario autenticado
    const session = await getServerSession(authOptions);

    if (!session || !session.user) {
      return NextResponse.json(
        { message: "Usuario no autenticado" },
        { status: 401 }
      );
    }

    const userId = session.user.id; // ID del usuario autenticado

    // Verificar si el usuario es dueño de la academia
    const grupo = await Grupo.findById(grupo_id);
    if (!grupo) {
      return NextResponse.json(
        { message: "Grupo no encontrado" },
        { status: 404 }
      );
    }

    // Verificar que el usuario sea dueño de la academia asociada al grupo
    const academiaId = grupo.academia_id.toString();

    // Obtener la academia y comprobar si el usuario es el dueño
    const academia = await Academia.findById(academiaId);
    if (!academia) {
      return NextResponse.json(
        { message: "Academia no encontrada" },
        { status: 404 }
      );
    }

    if (academia.dueño_id.toString() !== userId) {
      return NextResponse.json(
        { message: "No tienes permisos para asignar grupos en esta academia" },
        { status: 403 }
      );
    }

    // Actualizar o crear la relación en UsuarioGrupo
    const usuarioGrupo = await UsuarioGrupo.findOneAndUpdate(
      { user_id: id }, // Busca la relación por usuario
      { grupo_id, fecha_ingreso: new Date() }, // Actualiza el grupo y fecha de ingreso
      { upsert: true, new: true } // Crea la relación si no existe
    );

    return NextResponse.json(
      { message: "Grupo asignado correctamente", usuarioGrupo },
      { status: 200 }
    );
  } catch (error) {

    return NextResponse.json(
      { message: "Error al asignar grupo", error },
      { status: 500 }
    );
  }
}<|MERGE_RESOLUTION|>--- conflicted
+++ resolved
@@ -15,12 +15,7 @@
   await connectDB();
 
   try {
-<<<<<<< HEAD
     const grupos = await Grupo.find({ academia_id: resolvedParams.id });
-=======
-    const { id } = await params;
-    const grupos = await Grupo.find({ academia_id: id });
->>>>>>> 52bd02ed
     return NextResponse.json(grupos);
   } catch (error) {
 
