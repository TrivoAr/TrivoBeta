--- conflicted
+++ resolved
@@ -57,27 +57,14 @@
 }
 
 export default async function EventPageServer({ params }: PageProps) {
-<<<<<<< HEAD
-  // Await params in Next.js 15+
-  const resolvedParams = await params;
-
-  console.log("[EventPageServer] Loading page for ID:", resolvedParams.id);
-=======
-  const { id } = await params;
-  console.log("[EventPageServer] Loading page for ID:", id);
->>>>>>> 52bd02ed
+  console.log("[EventPageServer] Loading page for ID:", params.id);
   console.log("[EventPageServer] Environment:", process.env.NODE_ENV);
   console.log("[EventPageServer] MongoDB URI exists:", !!process.env.MONGODB_URI);
 
   // Fetch initial data on the server
   const [initialEvent, initialMiembros] = await Promise.all([
-<<<<<<< HEAD
-    getEventData(resolvedParams.id),
-    getMiembros(resolvedParams.id),
-=======
-    getEventData(id),
-    getMiembros(id),
->>>>>>> 52bd02ed
+    getEventData(params.id),
+    getMiembros(params.id),
   ]);
 
   if (!initialEvent) {
@@ -89,11 +76,7 @@
   // Pass initial data to client component
   return (
     <EventPageClient
-<<<<<<< HEAD
-      params={resolvedParams}
-=======
-      params={{ id }}
->>>>>>> 52bd02ed
+      params={params}
       initialEvent={initialEvent}
       initialMiembros={initialMiembros}
     />
