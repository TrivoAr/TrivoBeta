--- conflicted
+++ resolved
@@ -12,10 +12,7 @@
 import ExportUsuarios from "@/app/utils/ExportUsuarios";
 
 export default function EventPage({ params }: { params: Promise<{ id: string }> }) {
-<<<<<<< HEAD
-=======
   const { id } = use(params);
->>>>>>> 52bd02ed
   const { data: session } = useSession();
   const router = useRouter();
   const queryClient = useQueryClient();
