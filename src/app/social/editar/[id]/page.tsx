--- conflicted
+++ resolved
@@ -58,11 +58,7 @@
   imagen?: string;
 }
 
-export default function EditarSalida({ params }: { params: Promise<{ id: string }> }) {
-<<<<<<< HEAD
-=======
-  const { id } = use(params);
->>>>>>> 52bd02ed
+export default function EditarSalida({ params }: { params: { id: string } }) {
   const router = useRouter();
   const { data: session } = useSession();
   const [imagen, setImagen] = useState<File | null>(null);
